{
  "version": "1.0.0-*",
  "compilationOptions": {
    "warningsAsErrors": true,
    "preserveCompilationContext": true
  },
  "dependencies": {
    "OmniSharp.Abstractions": "1.0.0-*",
    "Microsoft.Extensions.PlatformAbstractions": "1.0.0-rc2-20447",
    "Microsoft.CodeAnalysis": "1.3.0-beta1-20160321-04"
  },
  "frameworks": {
    "net451": {
      "dependencies": {
        "ICSharpCode.NRefactory": "6.0.0-alpha3"
      },
      "frameworkAssemblies": {
        "System.Runtime": "",
        "System.Threading": "",
        "System.Threading.Tasks": "",
        "System.Collections": "",
        "System.Globalization": "",
        "System.Linq": "",
        "System.Text.Encoding": "",
        "System.Reflection": "",
        "System.Security": "",
        "System.Xml": "",
        "System.IO": ""
      }
    },
    "netstandard1.3": {
      "imports": [
        "dotnet5.4",
        "portable-net45+win8"
      ],
      "dependencies": {
<<<<<<< HEAD
        "NETStandard.Library": "1.5.0-rc2-23931"
=======
        "NETStandard.Library": "1.5.0-rc2-23931",
        "System.Reflection.TypeExtensions": "4.1.0-rc2-23931",
        "System.Xml.XDocument": "4.0.11-rc2-23931"
>>>>>>> 4424a076
      }
    }
  }
}<|MERGE_RESOLUTION|>--- conflicted
+++ resolved
@@ -34,13 +34,9 @@
         "portable-net45+win8"
       ],
       "dependencies": {
-<<<<<<< HEAD
-        "NETStandard.Library": "1.5.0-rc2-23931"
-=======
         "NETStandard.Library": "1.5.0-rc2-23931",
         "System.Reflection.TypeExtensions": "4.1.0-rc2-23931",
         "System.Xml.XDocument": "4.0.11-rc2-23931"
->>>>>>> 4424a076
       }
     }
   }
