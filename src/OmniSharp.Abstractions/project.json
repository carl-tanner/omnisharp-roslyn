{
  "version": "1.0.0-*",
  "compilationOptions": {
    "warningsAsErrors": true,
    "preserveCompilationContext": true
  },
  "dependencies": {
<<<<<<< HEAD
    "Newtonsoft.Json": "8.0.2",
=======
    "Newtonsoft.Json": "8.0.3",
>>>>>>> 4424a076
    "Microsoft.CodeAnalysis": "1.3.0-beta1-20160321-04",
    "Microsoft.Composition": "1.0.30",
    "Microsoft.Extensions.Caching.Memory": "1.0.0-rc2-20447",
    "Microsoft.Extensions.Configuration": "1.0.0-rc2-20447",
    "Microsoft.Extensions.Configuration.Binder": "1.0.0-rc2-20447",
    "Microsoft.Extensions.FileSystemGlobbing": "1.0.0-rc2-20447",
    "Microsoft.Extensions.Logging.Console": "1.0.0-rc2-20447",
<<<<<<< HEAD
    "Microsoft.Extensions.PlatformAbstractions": "1.0.0-rc2-20447"
=======
    "Microsoft.Extensions.PlatformAbstractions": "1.0.0-rc2-20447",
    "System.Reflection.Metadata": "1.3.0-rc2-23931"
>>>>>>> 4424a076
  },
  "frameworks": {
    "net451": {
      "frameworkAssemblies": {
        "System.Runtime": "",
        "System.Threading": "",
        "System.Threading.Tasks": "",
        "System.Collections": "",
        "System.Linq": "",
        "System.Text.Encoding": "",
        "System.Reflection": "",
        "System.Security": "",
        "System.Globalization": "",
        "System.Xml": "",
        "System.Xml.Linq": ""
      }
    },
    "netstandard1.3": {
      "imports": [
        "dotnet5.4",
        "dnxcore50",
        "portable-net45+win8"
      ],
      "dependencies": {
        "NETStandard.Library": "1.5.0-rc2-23931",
        "System.Diagnostics.Process": "4.1.0-rc2-23931",
<<<<<<< HEAD
=======
        "System.Dynamic.Runtime": "4.0.11-rc2-23931",
>>>>>>> 4424a076
        "System.IO.FileSystem.Watcher": "4.0.0-rc2-23931",
        "System.Threading.Thread": "4.0.0-rc2-23931"
      }
    }
  }
}<|MERGE_RESOLUTION|>--- conflicted
+++ resolved
@@ -5,11 +5,7 @@
     "preserveCompilationContext": true
   },
   "dependencies": {
-<<<<<<< HEAD
-    "Newtonsoft.Json": "8.0.2",
-=======
     "Newtonsoft.Json": "8.0.3",
->>>>>>> 4424a076
     "Microsoft.CodeAnalysis": "1.3.0-beta1-20160321-04",
     "Microsoft.Composition": "1.0.30",
     "Microsoft.Extensions.Caching.Memory": "1.0.0-rc2-20447",
@@ -17,12 +13,8 @@
     "Microsoft.Extensions.Configuration.Binder": "1.0.0-rc2-20447",
     "Microsoft.Extensions.FileSystemGlobbing": "1.0.0-rc2-20447",
     "Microsoft.Extensions.Logging.Console": "1.0.0-rc2-20447",
-<<<<<<< HEAD
-    "Microsoft.Extensions.PlatformAbstractions": "1.0.0-rc2-20447"
-=======
     "Microsoft.Extensions.PlatformAbstractions": "1.0.0-rc2-20447",
     "System.Reflection.Metadata": "1.3.0-rc2-23931"
->>>>>>> 4424a076
   },
   "frameworks": {
     "net451": {
@@ -49,10 +41,7 @@
       "dependencies": {
         "NETStandard.Library": "1.5.0-rc2-23931",
         "System.Diagnostics.Process": "4.1.0-rc2-23931",
-<<<<<<< HEAD
-=======
         "System.Dynamic.Runtime": "4.0.11-rc2-23931",
->>>>>>> 4424a076
         "System.IO.FileSystem.Watcher": "4.0.0-rc2-23931",
         "System.Threading.Thread": "4.0.0-rc2-23931"
       }
