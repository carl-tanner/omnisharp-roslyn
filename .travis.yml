language: csharp
mono:
<<<<<<< HEAD
  - 4.0.0
=======
  - 3.12.0
>>>>>>> d9771a6e
sudo: false  # use the new container-based infrastructure
install: curl -sSL https://raw.githubusercontent.com/aspnet/Home/dev/dnvminstall.sh | sh && source ~/.dnx/dnvm/dnvm.sh && dnvm upgrade
script:
  - . ./build.sh<|MERGE_RESOLUTION|>--- conflicted
+++ resolved
@@ -1,10 +1,6 @@
 language: csharp
 mono:
-<<<<<<< HEAD
-  - 4.0.0
-=======
-  - 3.12.0
->>>>>>> d9771a6e
+  - beta
 sudo: false  # use the new container-based infrastructure
 install: curl -sSL https://raw.githubusercontent.com/aspnet/Home/dev/dnvminstall.sh | sh && source ~/.dnx/dnvm/dnvm.sh && dnvm upgrade
 script:
