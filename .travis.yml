language: csharp
sudo: required
dist: trusty
env:
  global:
    secure: m2PtYwYOhaK0uFMZ19ZxApZwWZeAIq1dS//jx/5I3txpIWD+TfycQMAWYxycFJ/GJkeVF29P4Zz1uyS2XKKjPJpp2Pds98FNQyDv3OftpLAVa0drsjfhurVlBmSdrV7GH6ncKfvhd+h7KVK5vbZc+NeR4dH7eNvN/jraS//AMJg=
mono:
  - 4.2.1
os:
  - linux
  - osx
<<<<<<< HEAD
osx_image: xcode7.1
matrix:
  allow_failures:
    - os: osx
=======
osx_image: xcode7.3
>>>>>>> 74dd00b1
before_install:
  - if [ "$TRAVIS_OS_NAME" == "osx" ]; then brew update; fi
  - if [ "$TRAVIS_OS_NAME" == "osx" ]; then brew install jq; fi
script:
  - "./build.sh -target=All"
addons:
  apt:
    packages:
      - gettext
      - libcurl4-openssl-dev
      - libicu-dev
      - libssl-dev
      - libunwind8
      - zlib1g
      - curl
notifications:
  slack:
    rooms:
      - omnisharp:U358j4McaEOIzFqXvGexVokC#general
    on_success: change
    on_failure: always
    on_pull_requests: false
deploy:
  provider: releases
  api_key:
    secure: N9hansErZKHl7G5Ed/hcBgwcvLuRjB7YAskAvSAYB+luacV6rSK7Vlm/4NyjaZCwWv5wOdBphle2S4yZLRDTdMwLrdQWwWYeZI60kE22c1amKJaf6j5ai2u/P3bt55klQ2yO2U/LacwHVoRtJlVdwSAXuDQ3zMd88VbBModQyxE=
  file_glob: true
  file: artifacts/package/*.tar.gz
  skip_cleanup: true
  on:
    repo: OmniSharp/omnisharp-roslyn
    tags: true
after_deploy: |
  openssl enc -aes-256-cbc -a -salt -in travis_rsa.enc -out ~/.ssh/id_rsa -pass pass:$OPENSSL_PASSKEY -d
  chmod 600 ~/.ssh/id_rsa
  eval `ssh-agent -s`
  ssh-add ~/.ssh/id_rsa
  if [ "$TRAVIS_OS_NAME" == "linux" ]; then
    OMNISHARP_VERSION="1.0.0-dev";
    if [ $TRAVIS_TAG ]; then
      OMNISHARP_VERSION=${TRAVIS_TAG:1};
    fi
    BRANCH_NAME="upgrade/omnisharp-roslyn-$TRAVIS_TAG"
    git config --global user.name "OmniSharp Bot"
    git config --global user.email "omnisharp-bot@users.noreply.github.com"
    git clone git@github.com:OmniSharp/omnisharp-node-client.git ~/omnisharp-node-client
    pushd ~/omnisharp-node-client
    git checkout -b $BRANCH_NAME
    cat package.json > package2.json
    cat package2.json | jq '."omnisharp-roslyn"="'$TRAVIS_TAG'"' > package.json
    git add package.json
    git commit -m "Update omnisharp-roslyn to $TRAVIS_TAG"
    git push origin $BRANCH_NAME
    curl -X POST -H 'Authorization: token '$GITHUB_API_TOKEN'' -d '{ "title": "Upgrade to OmniSharp/omnisharp-roslyn '$TRAVIS_TAG'", "body": "*Automated PR*  -  Upgrade omnisharp-roslyn to '$TRAVIS_TAG'. [release patch]", "head": "'$BRANCH_NAME'", "base": "master" }' https://api.github.com/repos/OmniSharp/omnisharp-node-client/pulls
  fi<|MERGE_RESOLUTION|>--- conflicted
+++ resolved
@@ -9,14 +9,7 @@
 os:
   - linux
   - osx
-<<<<<<< HEAD
-osx_image: xcode7.1
-matrix:
-  allow_failures:
-    - os: osx
-=======
 osx_image: xcode7.3
->>>>>>> 74dd00b1
 before_install:
   - if [ "$TRAVIS_OS_NAME" == "osx" ]; then brew update; fi
   - if [ "$TRAVIS_OS_NAME" == "osx" ]; then brew install jq; fi
