{
  "version": "1.0.0-*",
  "compilationOptions": {
    "warningsAsErrors": true
  },
  "dependencies": {
    "OmniSharp.Bootstrap": "1.0.0-*",
    "Microsoft.CodeAnalysis.CSharp.Workspaces": "1.3.0-beta1-20160321-04",
    "Microsoft.Extensions.DependencyModel": "1.0.0-beta-002202",
    "xunit": "2.1.0"
  },
  "frameworks": {
    "netcoreapp1.0": {
      "imports": [
        "netstandardapp1.5",
        "dnxcore50",
        "portable-net45+win8"
      ],
      "dependencies": {
        "NETStandard.Library": "1.5.0-rc2-23931",
        "Microsoft.DotNet.ProjectModel": "1.0.0-beta-002202",
<<<<<<< HEAD
=======
        "Microsoft.DotNet.InternalAbstractions": "1.0.0-beta-002202",
        "Microsoft.Extensions.Logging.Abstractions": "1.0.0-rc2-20447",
        "Microsoft.Extensions.FileSystemGlobbing": "1.0.0-rc2-20447",
        "NuGet.Packaging": "3.5.0-beta-1123",
        "System.Diagnostics.Process": "4.1.0-rc2-23931",
        "System.IO.Compression": "4.1.0-rc2-23931",
        "System.Linq.Expressions": "4.0.11-rc2-23931",
        "System.Runtime.Serialization.Primitives": "4.1.1-rc2-23931",
        "System.Runtime.Loader": "4.0.0-rc2-23931",
        "System.Threading.Thread": "4.0.0-rc2-23931",
        "System.Threading.ThreadPool": "4.0.10-rc2-23931",
>>>>>>> 4424a076
        "dotnet-test-xunit": "1.0.0-dev-128011-22"
      }
    },
    "net451": {
      "dependencies": {
        "xunit.runner.console": "2.1.0"
      }
    }
  },
  "runtimes": {
    "win7-x64": {},
    "win7-x86": {},
    "osx.10.11-x64": {},
    "ubuntu.14.04-x64": {}
  },
  "testRunner": "xunit"
}<|MERGE_RESOLUTION|>--- conflicted
+++ resolved
@@ -19,8 +19,6 @@
       "dependencies": {
         "NETStandard.Library": "1.5.0-rc2-23931",
         "Microsoft.DotNet.ProjectModel": "1.0.0-beta-002202",
-<<<<<<< HEAD
-=======
         "Microsoft.DotNet.InternalAbstractions": "1.0.0-beta-002202",
         "Microsoft.Extensions.Logging.Abstractions": "1.0.0-rc2-20447",
         "Microsoft.Extensions.FileSystemGlobbing": "1.0.0-rc2-20447",
@@ -32,7 +30,6 @@
         "System.Runtime.Loader": "4.0.0-rc2-23931",
         "System.Threading.Thread": "4.0.0-rc2-23931",
         "System.Threading.ThreadPool": "4.0.10-rc2-23931",
->>>>>>> 4424a076
         "dotnet-test-xunit": "1.0.0-dev-128011-22"
       }
     },
